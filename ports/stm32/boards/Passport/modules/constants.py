# SPDX-FileCopyrightText: 2020 Foundation Devices, Inc. <hello@foundationdevices.com>
# SPDX-License-Identifier: GPL-3.0-or-later
#

CAMERA_WIDTH = 330
CAMERA_HEIGHT = 396

VIEWFINDER_WIDTH = 240
VIEWFINDER_HEIGHT = 240

# External SPI Flash constants

# Must write with a multiple of this size
SPI_FLASH_PAGE_SIZE = 256

# Must erase with a multiple of these sizes
SPI_FLASH_SECTOR_SIZE = 4096
SPI_FLASH_BLOCK_SIZE = 65536
SPI_FLASH_TOTAL_SIZE = 2048 * 1024

# Flash cache
FLASH_CACHE_TOTAL_SIZE = 256 * 1024
FLASH_CACHE_START = SPI_FLASH_TOTAL_SIZE - FLASH_CACHE_TOTAL_SIZE
FLASH_CACHE_END = SPI_FLASH_TOTAL_SIZE
FLASH_CACHE_BLOCK_SIZE = 16 * 1024
FLASH_CACHE_CHECKSUM_SIZE = 32
FLASH_CACHE_MAX_JSON_LEN = FLASH_CACHE_BLOCK_SIZE - FLASH_CACHE_CHECKSUM_SIZE

# Flash usage for PSBT signing
PSBT_MAX_SIZE = (SPI_FLASH_TOTAL_SIZE - FLASH_CACHE_TOTAL_SIZE)  # Total size available for both input and output

# Flash firmware constants
FW_MAX_SIZE = SPI_FLASH_TOTAL_SIZE - FLASH_CACHE_TOTAL_SIZE
FW_HEADER_SIZE = 2048
FW_ACTUAL_HEADER_SIZE = 170 # passport_firmware_header_t uses this many bytes

MAX_PASSPHRASE_LENGTH = 64
MAX_ACCOUNT_NAME_LEN = 20
MAX_MULTISIG_NAME_LEN = 20

DEFAULT_ACCOUNT_ENTRY = {'name': 'Primary', 'acct_num': 0}

<<<<<<< HEAD
# Unit types for labeling conversions
UNIT_TYPE_BTC = 0
UNIT_TYPE_SATS = 1
=======
# Maximum amount of characters in a text entry screen
MAX_MESSAGE_LEN = 64
>>>>>>> 910c2b28
<|MERGE_RESOLUTION|>--- conflicted
+++ resolved
@@ -40,11 +40,9 @@
 
 DEFAULT_ACCOUNT_ENTRY = {'name': 'Primary', 'acct_num': 0}
 
-<<<<<<< HEAD
 # Unit types for labeling conversions
 UNIT_TYPE_BTC = 0
 UNIT_TYPE_SATS = 1
-=======
+
 # Maximum amount of characters in a text entry screen
-MAX_MESSAGE_LEN = 64
->>>>>>> 910c2b28
+MAX_MESSAGE_LEN = 64