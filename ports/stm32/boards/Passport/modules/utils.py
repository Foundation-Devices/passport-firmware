# SPDX-FileCopyrightText: 2020 Foundation Devices, Inc. <hello@foundationdevices.com>
# SPDX-License-Identifier: GPL-3.0-or-later
#
# SPDX-FileCopyrightText: 2018 Coinkite, Inc. <coldcardwallet.com>
# SPDX-License-Identifier: GPL-3.0-only
#
# (c) Copyright 2018 by Coinkite Inc. This file is part of Coldcard <coldcardwallet.com>
# and is covered by GPLv3 license found in COPYING.
#
# utils.py
#

import gc, sys, ustruct, trezorcrypto
from ubinascii import unhexlify as a2b_hex
from ubinascii import hexlify as b2a_hex
from ubinascii import a2b_base64, b2a_base64
import common

B2A = lambda x: str(b2a_hex(x), 'ascii')

RECEIVE_ADDR = 0
CHANGE_ADDR = 1

class imported:
    # Context manager that temporarily imports
    # a list of modules.
    # LATER: doubtful this saves any memory when all the code is frozen.

    def __init__(self, *modules):
        self.modules = modules

    def __enter__(self):
        # import everything required
        rv = tuple(__import__(n) for n in self.modules)

        return rv[0] if len(self.modules) == 1 else rv

    def __exit__(self, exc_type, exc_value, traceback):

        for n in self.modules:
            if n in sys.modules:
                del sys.modules[n]

        # recovery that tasty memory.
        gc.collect()

def pretty_delay(n):
    # decode # of seconds into various ranges, need not be precise.
    if n < 120:
        return '%d seconds' % n
    n /= 60
    if n < 60:
        return '%d minutes' % n
    n /= 60
    if n < 48:
        return '%.1f hours' % n
    n /= 24
    return 'about %d days' % n

def pretty_short_delay(sec):
    # precise, shorter on screen display
    if sec >= 3600:
        return '%2dh %2dm %2ds' % (sec //3600, (sec//60) % 60, sec % 60)
    else:
        return '%2dm %2ds' % ((sec//60) % 60, sec % 60)

def pop_count(i):
    # 32-bit population count for integers
    # from <https://stackoverflow.com/questions/9829578>
    i = i - ((i >> 1) & 0x55555555)
    i = (i & 0x33333333) + ((i >> 2) & 0x33333333)

    return (((i + (i >> 4) & 0xF0F0F0F) * 0x1010101) & 0xffffffff) >> 24

def get_filesize(fn):
    # like os.path.getsize()
    import uos
    return uos.stat(fn)[6]

def is_dir(fn):
    from stat import S_ISDIR
    import uos
    mode = uos.stat(fn)[0]
    # print('is_dir() mode={}'.format(mode))
    return S_ISDIR(mode)

class HexWriter:
    # Emulate a file/stream but convert binary to hex as they write
    def __init__(self, fd):
        self.fd = fd
        self.pos = 0
        self.checksum = trezorcrypto.sha256()

    def __enter__(self):
        self.fd.__enter__()
        return self

    def __exit__(self, *a, **k):
        self.fd.seek(0, 3)          # go to end
        self.fd.write(b'\r\n')
        return self.fd.__exit__(*a, **k)

    def tell(self):
        return self.pos

    def write(self, b):
        self.checksum.update(b)
        self.pos += len(b)

        self.fd.write(b2a_hex(b))

    def seek(self, offset, whence=0):
        assert whence == 0          # limited support
        self.pos = offset
        self.fd.seek((2*offset), 0)

    def read(self, ll):
        b = self.fd.read(ll*2)
        if not b:
            return b
        assert len(b)%2 == 0
        self.pos += len(b)//2
        return a2b_hex(b)

    def readinto(self, buf):
        b = self.read(len(buf))
        buf[0:len(b)] = b
        return len(b)

class Base64Writer:
    # Emulate a file/stream but convert binary to Base64 as they write
    def __init__(self, fd):
        self.fd = fd
        self.runt = b''

    def __enter__(self):
        self.fd.__enter__()
        return self

    def __exit__(self, *a, **k):
        if self.runt:
            self.fd.write(b2a_base64(self.runt))
        self.fd.write(b'\r\n')
        return self.fd.__exit__(*a, **k)

    def write(self, buf):
        if self.runt:
            buf = self.runt + buf
        rl = len(buf) % 3
        self.runt = buf[-rl:] if rl else b''
        if rl < len(buf):
            tmp = b2a_base64(buf[:(-rl if rl else None)])
            # library puts in newlines!?
            assert tmp[-1:] == b'\n', tmp
            assert tmp[-2:-1] != b'=', tmp
            self.fd.write(tmp[:-1])

def swab32(n):
    # endian swap: 32 bits
    return ustruct.unpack('>I', ustruct.pack('<I', n))[0]

def xfp2str(xfp):
    # Standardized way to show an xpub's fingerprint... it's a 4-byte string
    # and not really an integer. Used to show as '0x%08x' but that's wrong endian.
    return b2a_hex(ustruct.pack('<I', xfp)).decode().upper()

def str2xfp(txt):
    # Inverse of xfp2str
    return ustruct.unpack('<I', a2b_hex(txt))[0]

def problem_file_line(exc):
    # return a string of just the filename.py and line number where
    # an exception occured. Best used on AssertionError.
    import uio, sys, ure

    tmp = uio.StringIO()
    sys.print_exception(exc, tmp)
    lines = tmp.getvalue().split('\n')[-3:]
    del tmp

    # convert:
    #   File "main.py", line 63, in interact
    #    into just:
    #   main.py:63
    #
    # on simulator, huge path is included, remove that too

    rv = None
    for ln in lines:
        mat = ure.match(r'.*"(/.*/|)(.*)", line (.*), ', ln)
        if mat:
            try:
                rv = mat.group(2) + ':' + mat.group(3)
            except: pass

    return rv or str(exc) or 'Exception'

def cleanup_deriv_path(bin_path, allow_star=False):
    # Clean-up path notation as string.
    # - raise exceptions on junk
    # - standardize on 'prime' notation (34' not 34p, or 34h)
    # - assume 'm' prefix, so '34' becomes 'm/34', etc
    # - do not assume /// is m/0/0/0
    # - if allow_star, then final position can be * or *' (wildcard)
    import ure
    from public_constants import MAX_PATH_DEPTH
    try:
        s = str(bin_path, 'ascii').lower()
    except UnicodeError:
        raise AssertionError('must be ascii')

    # empty string is valid
    if s == '': return 'm'

    s = s.replace('p', "'").replace('h', "'")
    mat = ure.match(r"(m|m/|)[0-9/']*" + ('' if not allow_star else r"(\*'|\*|)"), s)
    assert mat.group(0) == s, "invalid characters"

    parts = s.split('/')

    # the m/ prefix is optional
    if parts and parts[0] == 'm':
        parts = parts[1:]

    if not parts:
        # rather than: m/
        return 'm'

    assert len(parts) <= MAX_PATH_DEPTH, "too deep"

    for p in parts:
        assert p != '' and p != "'", "empty path component"
        if allow_star and '*' in p:
            # - star or star' can be last only (checked by regex above)
            assert p == '*' or p == "*'", "bad wildcard"
            continue
        if p[-1] == "'":
            p = p[0:-1]
        try:
            ip = int(p, 10)
        except:
            ip = -1
        assert 0 <= ip < 0x80000000 and p == str(ip), "bad component: "+p

    return 'm/' + '/'.join(parts)

def keypath_to_str(bin_path, prefix='m/', skip=1):
    # take binary path, like from a PSBT and convert into text notation
    rv = prefix + '/'.join(str(i & 0x7fffffff) + ("'" if i & 0x80000000 else "")
                            for i in bin_path[skip:])
    return 'm' if rv == 'm/' else rv

def str_to_keypath(xfp, path):
    # Take a numeric xfp, and string derivation, and make a list of numbers,
    # like occurs in a PSBT.
    # - no error checking here

    rv = [xfp]
    for i in path.split('/'):
        if i == 'm': continue
        if not i: continue      # trailing or duplicated slashes

        if i[-1] == "'":
            here = int(i[:-1]) | 0x80000000
        else:
            here = int(i)

        rv.append(here)

    return rv

def match_deriv_path(patterns, path):
    # check for exact string match, or wildcard match (star in last position)
    # - both args must be cleaned by cleanup_deriv_path() already
    # - will accept any path, if 'any' in patterns
    if 'any' in patterns:
        return True

    for pat in patterns:
        if pat == path:
            return True

        if pat.endswith("/*") or pat.endswith("/*'"):
            if pat[-1] == "'" and path[-1] != "'": continue
            if pat[-1] == "*" and path[-1] == "'": continue

            # same hardness so check up to last component of path
            if pat.split('/')[:-1] == path.split('/')[:-1]:
                return True

    return False

class DecodeStreamer:
    def __init__(self):
        self.runt = bytearray()

    def more(self, buf):
        # Generator:
        # - accumulate into mod-N groups
        # - strip whitespace
        for ch in buf:
            if chr(ch).isspace(): continue
            self.runt.append(ch)
            if len(self.runt) == 128*self.mod:
                yield self.a2b(self.runt)
                self.runt = bytearray()

        here = len(self.runt) - (len(self.runt) % self.mod)
        if here:
            yield self.a2b(self.runt[0:here])
            self.runt = self.runt[here:]

class HexStreamer(DecodeStreamer):
    # be a generator that converts hex digits into binary
    # NOTE: mpy a2b_hex doesn't care about unicode vs bytes
    mod = 2
    def a2b(self, x):
        return a2b_hex(x)

class Base64Streamer(DecodeStreamer):
    # be a generator that converts Base64 into binary
    mod = 4
    def a2b(self, x):
        return a2b_base64(x)

class UXStateMachine:
    def __init__(self, initial_state, machine_name=None):
        # print('UXStateMachine init: initial_state={}'.format(initial_state))
        self.state = initial_state
        self.prev_states = []

    def goto(self, new_state, save_curr=True):
        # print('Go from {} to {}'.format(self.state, new_state))
        if save_curr:
            self.prev_states.append(self.state)
        self.state = new_state

    # Transition back to previous state
    def goto_prev(self):
        # print('goto_prev: prev_states={}'.format(self.prev_states))
        if len(self.prev_states) > 0:
            prev_state = self.prev_states.pop()
            # print('Go BACK from {} to {}'.format(self.state, prev_state))
            # if self.machine_name != None:
            #     print('{}: Go from {} to PREVIOUS state {}'.format(self.machine_name, self.state, prev_state))
            # else:
            #     print('Go from {} to PREVIOUS state {}'.format(self.state, prev_state))
            self.state = prev_state
            return True
        else:
            return False

    async def show(self):
        pass

def get_month_str(month):
    if month == 1:
        return "January"
    elif month == 2:
        return "February"
    elif month == 3:
        return "March"
    elif month == 4:
        return "April"
    elif month == 5:
        return "May"
    elif month == 6:
        return "June"
    elif month == 7:
        return "July"
    elif month == 8:
        return "August"
    elif month == 9:
        return "September"
    elif month == 10:
        return "October"
    elif month == 11:
        return "November"
    elif month == 12:
        return "December"

def randint(a, b):
    import struct
    from common import noise
    from noise_source import NoiseSource

    buf = bytearray(4)
    noise.random_bytes(buf, NoiseSource.MCU)
    num = struct.unpack_from(">I", buf)[0]

    result = a + (num % (b-a+1))
    return result

def bytes_to_hex_str(s):
    return str(b2a_hex(s), 'ascii')

# Pass a string pattern like 'foo-{}.txt' and the {} will be replaced by a random 4 bytes hex number
def random_filename(card, pattern):
    from noise_source import NoiseSource
    buf = bytearray(4)
    common.noise.random_bytes(buf, NoiseSource.MCU)
    fn = pattern.format(b2a_hex(buf).decode('utf-8'))
    return '{}/{}'.format(card.get_sd_root(), fn)

def to_json(o):
    import ujson
    s = ujson.dumps(o)
    parts = s.split(', ')
    lines = ',\n'.join(parts)
    return lines

def to_str(o):
    s = '{}'.format(o)
    parts = s.split(', ')
    lines = ',\n'.join(parts)
    return lines

def random_hex(num_chars):
    import random

    rand = bytearray((num_chars + 1)//2)
    for i in range(len(rand)):
        rand[i] = random.randint(0, 255)
    s = b2a_hex(rand).decode('utf-8').upper()
    return s[:num_chars]

def truncate_string_to_width(name, font, max_pixel_width):
    from common import dis
    if max_pixel_width <= 0:
        # print('WARNING: Invalid max_pixel_width passed to truncate_string_to_width(). Must be > 0.')
        return name

    while True:
        actual_width = dis.width(name, font)
        if actual_width < max_pixel_width:
            return name
        name = name[0:-1]

# The multisig import code is implemented as a menu, and we are coming from a state machine.
# We want to be able to show the topmost menu that was pushed onto the stack here and wait for it to exit.
# This is a hack. Side effect is that the top menu shows briefly after menu exits.
async def show_top_menu():
    from ux import the_ux
    c = the_ux.top_of_stack()
    await c.interact()

# TODO: For now this just checks the front bytes, but it could ensure the whole thing is valid
def is_valid_address(address):
        return (len(address) > 3) and (address[0] == '1' or address[0] == '3' or (address[0] == 'b' and address[1] == 'c' and address[2] == '1'))


# Return array of bytewords where each byte in buf maps to a word
# There are 256 bytewords, so this maps perfectly.
def get_bytewords_for_buf(buf):
    from ur2.bytewords import get_word
    words = []
    for b in buf:
        words.append(get_word(b))

    return words

# We need an async way for the chooser menu to be shown. This does a local call to interact(), which gives
# us exactly that. Once the chooser completes, the menu stack returns to the way it was.
async def run_chooser(chooser, title, show_checks=True):
    from ux import the_ux
    from menu import start_chooser
    start_chooser(chooser, title=title, show_checks=show_checks)
    c = the_ux.top_of_stack()
    await c.interact()

# Return the elements of a list in a random order in a new list
def shuffle(list):
    import random
    new_list = []
    list_len = len(list)
    while list_len > 0:
        i = random.randint(0, list_len-1)
        element = list.pop(i)
        new_list.append(element)
        list_len = len(list)

    return new_list

def ensure_folder_exists(path):
    import uos
    try:
        # print('Creating folder: {}'.format(path))
        uos.mkdir(path)
    except Exception as e:
        # print('Folder already exists: {}'.format(e))
        return

def file_exists(path):
    try:
        with open(fname, 'wb') as fd:
            return True
    except:
        return False

def folder_exists(path):
    import os
    from stat import S_ISDIR

    try:
        s = os.stat(path)
        mode = s[0]
        return S_ISDIR(mode)
    except OSError as e:
        return False

# Derive addresses from the specified path until we find the address or have tried max_to_check addresses
# If single sig, we need `path`.
# If multisig, we need `ms_wallet`, but not `path`
def find_address(path, start_address_idx, address, addr_type, ms_wallet, is_change, max_to_check=100, reverse=False):
    import stash

    try:
        with stash.SensitiveValues() as sv:
            if ms_wallet:
                # NOTE: Can't easily reverse order here, so this is slightly less efficient
                for (curr_idx, paths, curr_address, script) in ms_wallet.yield_addresses(start_address_idx, max_to_check):
                    # print('curr_idx={}: paths={} curr_address = {}'.format(curr_idx, paths, curr_address))

                    if curr_address == address:
                        return (curr_idx, paths)  # NOTE: Paths are the full paths of the addresses of each signer

            else:
                r = range(start_address_idx, start_address_idx + max_to_check)
                if reverse:
                    r = reversed(r)

                for curr_idx in r:
                    addr_path = '{}/{}/{}'.format(path, is_change, curr_idx)  # Zero for non-change address
                    # print('addr_path={}'.format(addr_path))
                    node = sv.derive_path(addr_path)
                    curr_address = sv.chain.address(node, addr_type)
                    # print('curr_idx={}: path={} addr_type={} curr_address = {}'.format(curr_idx, addr_path, addr_type, curr_address))
                    if curr_address == address:
                        return (curr_idx, addr_path)
        return (-1, None)
    except Exception as e:
        # Any address handling exceptions result in no address found
        return (-1, None)

def get_accounts():
    from common import settings
    from constants import DEFAULT_ACCOUNT_ENTRY
    accounts = settings.get('accounts', [DEFAULT_ACCOUNT_ENTRY])
    accounts.sort(key=lambda a: a.get('acct_num', 0))
    return accounts

# Only call when there is an active account
def set_next_addr(new_addr):
    if not common.active_account:
        return

    common.active_account.next_addr = new_addr

    accounts = get_accounts()
    for account in accounts:
        if account('id') == common.active_account.id:
            account['next_addr'] = new_addr
            common.settings.set('accounts', accounts)
            common.settings.save()
            break

# Only call when there is an active account
def account_exists(name):
    accounts = get_accounts()
    for account in accounts:
        if account.get('name') == name:
            return True

    return False


def make_next_addr_key(acct_num, addr_type, is_change):
    return '{}/{}{}'.format(acct_num, addr_type, '/1' if is_change else '')

def get_next_addr(acct_num, addr_type, is_change):
    from common import settings
    next_addrs = settings.get('next_addrs', {})
    key = make_next_addr_key(acct_num, addr_type, is_change)
    return next_addrs.get(key, 0)

# Save the next address to use for the specific account and address type
def save_next_addr(acct_num, addr_type, addr_idx, is_change, force_update=False):
    from common import settings
    next_addrs = settings.get('next_addrs', {})
    key = make_next_addr_key(acct_num, addr_type, is_change)

    # Only save the found index if it's newer
    if next_addrs.get(key, -1) < addr_idx or force_update:
        next_addrs[key] = addr_idx
        settings.set('next_addrs', next_addrs)

def get_prev_address_range(range, max_size):
    low, high = range
    size = min(max_size, low)
    return ((low - size, low), size)

def get_next_address_range(range, max_size):
    low, high = range
    return ((high, high + max_size), max_size)

async def scan_for_address(acct_num, address, addr_type, deriv_path, ms_wallet):
    from common import system, dis
    from ux import ux_show_story

    # print('Address to verify = {}'.format(address))

    # print('ms_wallet={}'.format(to_str(ms_wallet)))

    # We always check this many addresses, but we split them 50/50 until we reach 0 on the low end,
    # then we use the rest for the high end.
    NUM_TO_CHECK = 50

    # Setup the initial ranges
    a = [get_next_addr(acct_num, addr_type, False), get_next_addr(acct_num, addr_type, True)]

    low_range = [(a[RECEIVE_ADDR], a[RECEIVE_ADDR]), (a[CHANGE_ADDR], a[CHANGE_ADDR])]
    high_range = [(a[RECEIVE_ADDR], a[RECEIVE_ADDR]), (a[CHANGE_ADDR], a[CHANGE_ADDR])]
    low_size = [0, 0]
    high_size = [0, 0]

    while True:
        # Try next batch of addresses
        for is_change in range(0, 2):
            low_range[is_change], low_size[is_change] = get_prev_address_range(low_range[is_change], NUM_TO_CHECK // 2)
            high_range[is_change], high_size[is_change] = get_next_address_range(high_range[is_change], NUM_TO_CHECK - low_size[is_change])

        # See if the address is valid
        addr_idx = -1
        is_change = 0

        system.show_busy_bar()
        dis.fullscreen('Searching Addresses...')

        for is_change in range(0, 2):
            # Check downwards
            if low_size[is_change] > 0:
                # print('Check low range')
                (addr_idx, path_info) = find_address(
                    deriv_path,
                    low_range[is_change][0],
                    address,
                    addr_type,
                    ms_wallet,
                    is_change,
                    max_to_check=low_size[is_change],
                    reverse=True)

            # Exit if already found
            if addr_idx >= 0:
                break

            # Check upwards
            # print('Check high range')
            (addr_idx, path_info) = find_address(
                deriv_path,
                high_range[is_change][0],
                address,
                addr_type,
                ms_wallet,
                is_change,
                max_to_check=high_size[is_change])

            if addr_idx >= 0:
                break

        system.hide_busy_bar()

        # Was the address found?
        if addr_idx >= 0:
            return addr_idx, True if is_change else False
        else:
            # Address was not found in that batch of 100, so offer to keep searching
            msg = 'Addresses Checked:\n\n'

            # Build a merged range for receive and one for change addresses
            merged_range = []
            for is_change in range(0, 2):
                msg += '{}: {}-{}\n'.format('Change' if is_change == 1 else 'Receive', low_range[is_change][0], high_range[is_change][1] - 1)

            msg += '\nContinue searching?'

            result = await ux_show_story(msg, title='Not Found', left_btn='NO', right_btn='YES',
                center=True, center_vertically=True)
            if result == 'x':
                return -1, False

def is_new_wallet_in_progress():
    from common import settings
    ap = settings.get('wallet_prog', None)
    return ap != None

def is_screenshot_mode_enabled():
    from common import screenshot_mode_enabled
    return screenshot_mode_enabled

async def do_rename_account(acct_num, new_name):
    from common import settings
    from export import auto_backup
    from constants import DEFAULT_ACCOUNT_ENTRY

    accounts = get_accounts()
    for account in accounts:
        if account.get('acct_num') == acct_num:
            account['name'] = new_name
            break

    settings.set('accounts', accounts)
    await settings.save()
    await auto_backup()

async def do_delete_account(acct_num):
    from common import settings
    from export import auto_backup

    accounts = get_accounts()
    accounts = list(filter(lambda acct: acct.get('acct_num') != acct_num, accounts))
    settings.set('accounts', accounts)
    await settings.save()
    await auto_backup()

async def save_new_account(name, acct_num):
    from common import settings
    from export import offer_backup
    from constants import DEFAULT_ACCOUNT_ENTRY

    accounts = get_accounts()
    accounts.append({'name': name, 'acct_num': acct_num})
    settings.set('accounts', accounts)
    await settings.save()
    await offer_backup()

def make_account_name_num(name, num):
    return '{} (#{})'.format(name, num)


# Save the QR code image in PPM (Portable Pixel Map) -- a very simple format that doesn't need a big library to be included.
def save_qr_code_image(qr_buf):
    from files import CardSlot
    from utils import random_hex
    from constants import CAMERA_WIDTH, CAMERA_HEIGHT

    common.system.turbo(True)

    try:
        with CardSlot() as card:
            # Need to use get_sd_root() here to prefix the /sd/ or we get EPERM errors
            fname = '{}/qr-{}.ppm'.format(card.get_sd_root(), random_hex(4))
            # print('Saving QR code image to: {}'.format(fname))

            # PPM file format
            # http://paulbourke.net/dataformats/ppm/
            with open(fname, 'wb') as fd:
                hdr = '''P6
# Created by Passport
{} {}
255\n'''.format(CAMERA_WIDTH, CAMERA_HEIGHT)

                # Write the header
                fd.write(bytes(hdr, 'utf-8'))

                line = bytearray(CAMERA_WIDTH)  # One byte per pixel
                pixel = bytearray(3)

                # Write the pixels
                for y in range(CAMERA_HEIGHT):
                    # print('QR Line {}'.format(y))
                    for x in range(CAMERA_WIDTH):
                        g = qr_buf[y*CAMERA_WIDTH + x]
                        pixel[0] = g
                        pixel[1] = g
                        pixel[2] = g
                        fd.write(pixel)

    except Exception as e:
        print('EXCEPTION: {}'.format(e))
        # This method is not async, so no error or warning if you don't have an SD card inserted

    # print('QR Image saved.')
    common.system.turbo(False)

alphanumeric_chars = {
    '0', '1', '2', '3', '4', '5', '6', '7', '8', '9',
    'A', 'B', 'C', 'D', 'E', 'F', 'G', 'H', 'I', 'J', 'K', 'L', 'M',
    'N', 'O', 'P', 'Q', 'R', 'S', 'T', 'U', 'V', 'W', 'X', 'Y', 'Z',
    ' ', '$',  '%',  '*',  '+',  '-',  '.',  '/',  ':'
}

def is_char_alphanumeric(ch):
    # print('Lookup ch={}'.format(ch))
    return ch in alphanumeric_chars

# Alphanumeric QR codes contain only the following characters:
#
#   0–9, A–Z (upper-case only), space, $, %, *, +, -, ., /, :
def is_alphanumeric_qr(buf):
    for ch in buf:
        is_alpha = is_char_alphanumeric(chr(ch))
        # print('is_alpha "{}" == {}'.format(ch, is_alpha))
        if not is_alpha:
            return False

    return True

async def needs_microsd():
    from ux import ux_show_story
    # Standard msg shown if no SD card detected when we need one.
    return await ux_show_story("Please insert a microSD card.", title='MicroSD', center=True, center_vertically=True)

def format_btc_address(address, addr_type):
    from public_constants import AF_P2WPKH

    if addr_type == AF_P2WPKH:
        width = 14
    else:
        width = 16

    return '\n'.join([address[i:i+width] for i in range(0, len(address), width)])

def get_backups_folder_path(card):
<<<<<<< HEAD
    # from common import settings
    # xfp = xfp2str(settings.get('xfp', 0))
    # return '{}/backups-{}'.format(card.get_sd_root(), xfp)
=======
>>>>>>> 1b04ea4c
    return '{}/backups'.format(card.get_sd_root())

# EOF<|MERGE_RESOLUTION|>--- conflicted
+++ resolved
@@ -822,12 +822,6 @@
     return '\n'.join([address[i:i+width] for i in range(0, len(address), width)])
 
 def get_backups_folder_path(card):
-<<<<<<< HEAD
-    # from common import settings
-    # xfp = xfp2str(settings.get('xfp', 0))
-    # return '{}/backups-{}'.format(card.get_sd_root(), xfp)
-=======
->>>>>>> 1b04ea4c
     return '{}/backups'.format(card.get_sd_root())
 
 # EOF